--- conflicted
+++ resolved
@@ -262,39 +262,18 @@
     FILE *errFile = nullptr;
     // Redirect stdout and stderr
     if (stdoutLog.empty() || stdoutLog == "discard") {
-<<<<<<< HEAD
         outFile = freopen("/dev/null", "w", stdout);
     } else {
         outFile = freopen(stdoutLog.c_str(), "a", stdout);
     }
     if (outFile == nullptr) {
-=======
-        auto outFile = freopen("/dev/null", "w", stdout);
-        if (outFile == nullptr) {
         perror("Failed to redirect stdout");
         _exit(EXIT_FAILURE);
     }
-    } else {
-        auto outFile = freopen(stdoutLog.c_str(), "a", stdout);
-        if (outFile == nullptr) {
->>>>>>> 21d217a3
-        perror("Failed to redirect stdout");
-        _exit(EXIT_FAILURE);
-    }
-    }
 
 
     if (stderrLog.empty() || stderrLog == "discard") {
-<<<<<<< HEAD
         errFile = freopen("/dev/null", "w", stderr);
-=======
-        auto errFile = freopen("/dev/null", "w", stderr);
-        if (errFile == nullptr) {
-            fclose(stdout);
-            perror("Failed to redirect stderr");
-            _exit(EXIT_FAILURE);
-        }   
->>>>>>> 21d217a3
     } else {
         errFile = freopen(stderrLog.c_str(), "a", stderr);
     }
